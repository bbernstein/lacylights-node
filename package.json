--- conflicted
+++ resolved
@@ -54,11 +54,8 @@
     "graphql-subscriptions": "^2.0.0",
     "graphql-tag": "^2.12.6",
     "graphql-ws": "^5.14.2",
-<<<<<<< HEAD
     "readline-sync": "^1.4.10",
-=======
     "unzipper": "^0.12.3",
->>>>>>> e35314a9
     "ws": "^8.14.2"
   },
   "devDependencies": {
@@ -66,11 +63,8 @@
     "@types/express": "^4.17.20",
     "@types/jest": "^29.5.7",
     "@types/node": "^20.17.57",
-<<<<<<< HEAD
     "@types/readline-sync": "^1.4.8",
-=======
     "@types/unzipper": "^0.10.11",
->>>>>>> e35314a9
     "@types/ws": "^8.5.8",
     "@typescript-eslint/eslint-plugin": "^8.38.0",
     "@typescript-eslint/parser": "^8.38.0",
