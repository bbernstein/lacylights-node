--- conflicted
+++ resolved
@@ -75,9 +75,6 @@
   sharedPubSub = null;
 }
 
-<<<<<<< HEAD
-// Export the shared PubSub for services that need to publish events
-export const pubsub = getSharedPubSub();
-=======
-export { prisma, pubsub };
->>>>>>> 23c2fd76
+// Export the shared instances for services that need them
+export const prisma = getSharedPrisma();
+export const pubsub = getSharedPubSub();